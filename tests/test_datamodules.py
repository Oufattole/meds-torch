--- conflicted
+++ resolved
@@ -94,7 +94,6 @@
     items = []
     for index in range(len(pyd)):
         subject_data = pyd[index]
-<<<<<<< HEAD
         subject_id, _, __loader__ = pyd.index[index]
         pyd.subj_map[subject_id]
         static_df_index = pyd.static_dfs[pyd.subj_map[subject_id]][pyd.subj_indices[subject_id]][
@@ -108,7 +107,7 @@
             task_df.filter(pl.col("subject_id").eq(subject_id))[SUPERVISED_TASK_NAME].item()
             == subject_data[SUPERVISED_TASK_NAME]
         )
-        assert subject_data[SUPERVISED_TASK_NAME] == pyd.labels[SUPERVISED_TASK_NAME][index]
+        assert subject_data[SUPERVISED_TASK_NAME] == pyd.labels[index]
         # Check the supervised task matches the target indices
         data_label = bool(
             functools.reduce(
@@ -118,32 +117,6 @@
         assert (
             data_label == subject_data[SUPERVISED_TASK_NAME]
         ), f"Supervised task does not match target indices for index {index}"
-=======
-        if not collate_type == "event_stream":
-            subject_id, _, __loader__ = pyd.index[index]
-            pyd.subj_map[subject_id]
-            static_df_index = pyd.static_dfs[pyd.subj_map[subject_id]][pyd.subj_indices[subject_id]][
-                "subject_id"
-            ].item()
-            # Check the subject ids match
-            assert static_df_index == subject_id, f"Subject ids do not match for index {index}"
-
-            # Check the supervised task matches the label
-            assert (
-                task_df.filter(pl.col("subject_id").eq(subject_id))[SUPERVISED_TASK_NAME].item()
-                == subject_data[SUPERVISED_TASK_NAME]
-            )
-            assert subject_data[SUPERVISED_TASK_NAME] == pyd.labels[index]
-            # Check the supervised task matches the target indices
-            data_label = bool(
-                functools.reduce(
-                    operator.or_, [subject_data["dynamic"]["dim1/code"] == t for t in target_indices]
-                ).any()
-            )
-            assert (
-                data_label == subject_data[SUPERVISED_TASK_NAME]
-            ), f"Supervised task does not match target indices for index {index}"
->>>>>>> 4c45e16b
 
         items.append(subject_data)
 
